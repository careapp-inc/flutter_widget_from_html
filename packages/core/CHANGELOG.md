<<<<<<< HEAD
## 0.4.0-rc.2020021401

* Disable rendering of tag SVG
=======
## 0.3.2+2

* Use minimum main axis size
>>>>>>> 5f77de24

## 0.3.2+1

* Fix IMG wrong size when device has scaled text (#127)

## 0.2.4+4

* Fix bug rendering ZERO WIDTH SPACE character (#119)

## 0.2.4+3

* Improve BR rendering logic
* Add `enableCaching` prop to control cache logic

## 0.2.4+2

* Add basic detection and support for `Directionality` widget during LI/OL/UL rendering (#115)
* Fix bug LI has empty A (#112)

## 0.2.4+1

* Improve caching logic (#112)
* Fix extra space after BR tag (#111)
* Fix cached image not being rendered on first build (#113)

## 0.2.4

* Add support for `type`/`start`/`reversed` (LI/OL/UL) (#91)
* Add support for tag FONT (#109)

## 0.2.3+4

* Improve IMG error handling (#96)
* Fix bug rendering nested list (OL/UL) with single child (#88)
* Fix bug related to null widget (#94, #95)

## 0.2.3+3

* Improve BR rendering to be consistent with browsers (#83, #84)
* Improve TABLE rendering to support multiple tables (#85, #86)

## 0.2.3+2

* Fix bug rendering empty TD tag (#81)
* Improve white space rendering
* Improve IMG rendering

## 0.2.3+1

* Build `RichText` with proper `textScaleFactor` (#75, #78)

## 0.2.3

* Re-implement text-align support to avoid conflicts (#66, #74)
* Fix WebView bug triggering browser for http 301/302 urls
* Improve performance when being put in list views (#62)

## 0.2.2+1

* Update coding convention

## 0.2.2

* Intercept all navigation requests within IFRAME (#48)
* Add support for InlineSpan / inline image (PR #53, issue #7)
* Add support for asset:// image (PR #52, issue #51)

## 0.2.1+1

* Merge `textStyle` with default for easy usage (#45)
* Fix bug in whitespace handling (#44)

## 0.2.1

* Render IMG inline whenever possible
* Other bug fixes and improvements

## 0.2.0

* Add support for new tags:
  ABBR ACRONYM ADDRESS ARTICLE ASIDE BIG BLOCKQUOTE CITE CENTER DD/DL/DT DEL DFN
  FIGURE FIGCAPTION FOOTER HEADER HR INS KBD MAIN MARK NAV Q S SAMP STRIKE SECTION
  SMALL TT VAR
* Add support for table tags: TABLE CAPTION THEAD TBODY TFOOT TR TD TH
* Add support for `background-color`
* Add support for `em` CSS unit
* Improve support for existing tags: BR H1 H2 H3 H4 H5 H6 IMG P PRE
* Simplify config for easy usage and customization
* Fix bug using int.parse (#34)

## 0.1.5

* Fix margin with partial invalid values (#21)

## 0.1.4

* Update dependencies (#12)
* Fix layout rebuild loop because of `Column`'s `UniqueKey` (#19)

## 0.1.3

* Fix bug stylings got lost during text rendering (#10)

## 0.1.2

* Fix bug rendering overlapping elements with styling (#11)
* Expand CSS color hex values support

## 0.1.1

* Bug fixes
* Add support for BuildOp, making it easier to render new html tags
* Add support for margin inline styling

## 0.0.1

* First release<|MERGE_RESOLUTION|>--- conflicted
+++ resolved
@@ -1,12 +1,10 @@
-<<<<<<< HEAD
 ## 0.4.0-rc.2020021401
 
 * Disable rendering of tag SVG
-=======
+
 ## 0.3.2+2
 
 * Use minimum main axis size
->>>>>>> 5f77de24
 
 ## 0.3.2+1
 
