--- conflicted
+++ resolved
@@ -61,28 +61,16 @@
     this.textStyle,
     this.wrapSpacing = 5,
   })  : assert(html != null),
-<<<<<<< HEAD
-=======
-        this.bodyPadding = bodyPadding ?? const EdgeInsets.all(10),
-        this.hyperlinkColor =
-            hyperlinkColor ?? const Color.fromRGBO(0, 0, 255, 1),
-        this.tableCellPadding = tableCellPadding ?? const EdgeInsets.all(5),
-        this.wrapSpacing = wrapSpacing ?? 5,
->>>>>>> 8e5c7b3e
         super(key: key);
 
   @override
   Widget build(BuildContext context) {
     final domNodes = parser.parse(html).body.nodes;
-<<<<<<< HEAD
-    final wf = buildFactory(context);
-=======
     final parentTextStyle = (textStyle == null || textStyle.inherit)
         ? DefaultTextStyle.of(context).style.merge(textStyle)
         : textStyle;
-    final wf = initFactory(context);
+    final wf = buildFactory(context);
 
->>>>>>> 8e5c7b3e
     final widgets = core.Builder(
       context: context,
       domNodes: domNodes,
