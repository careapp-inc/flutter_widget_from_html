import 'package:flutter/material.dart';
import 'package:flutter_test/flutter_test.dart';

import '_.dart';

void main() {
  testWidgets('renders empty string', (WidgetTester tester) async {
    final html = '';
    final explained = await explain(tester, html);
    expect(explained, equals('[widget0]'));
  });

  testWidgets('renders bare string', (WidgetTester tester) async {
    final html = 'Hello world';
    final explained = await explain(tester, html);
    expect(explained, equals('[RichText:(:Hello world)]'));
  });

  testWidgets('renders textStyle', (WidgetTester tester) async {
    final html = 'Hello world';
    final explained = await explain(
      tester,
      html,
      textStyle: TextStyle(
        fontSize: 20,
        fontWeight: FontWeight.bold,
      ),
    );
    expect(explained, equals('[RichText:(@20.0+b:Hello world)]'));
  });

  testWidgets('renders without erroneous white spaces', (WidgetTester t) async {
    final html = """
<div>
  <span style="text-decoration: line-through">
    <span style="text-decoration: overline">
      <span style="text-decoration: underline">
        All   decorations...
        <span style="text-decoration: none">and none</span>
      </span>
    </span>
  </span>
</div>
<!-- https://unicode.org/cldr/utility/character.jsp?a=200B -->
<div>&#8203;</div>
<!-- https://github.com/daohoangson/flutter_widget_from_html/issues/119 -->
<div>I​Like​Playing​football​​game</div>
""";
    final str = await explain(t, html);
    expect(
        str,
        equals('[Column:children='
            '[RichText:(:(+l+o+u:All decorations... )(:and none))],'
            '[RichText:(:I​Like​Playing​football​​game)]'
            ']'));
  });

  testWidgets('renders white spaces with parent style', (tester) async {
    final html = ' <b>One<em> <u>two </u></em> three</b> ';
    final explained = await explain(tester, html);
    expect(explained, equals('[RichText:(:(+b:One )(+u+i+b:two)(+b: three))]'));
  });

  group('ABBR tag', () {
    testWidgets('renders ABBR', (WidgetTester tester) async {
      final html = '<abbr>ABBR</abbr>';
      final explained = await explain(tester, html);
      expect(explained, equals('[RichText:(+u/dotted:ABBR)]'));
    });

    testWidgets('renders ACRONYM', (WidgetTester tester) async {
      final html = '<acronym>ACRONYM</acronym>';
      final explained = await explain(tester, html);
      expect(explained, equals('[RichText:(+u/dotted:ACRONYM)]'));
    });
  });

  testWidgets('renders ADDRESS tag', (WidgetTester tester) async {
    final html = 'This is an <address>ADDRESS</address>';
    final explained = await explain(tester, html);
    expect(
        explained,
        equals('[Column:children=[RichText:(:This is an)],'
            '[RichText:(+i:ADDRESS)]]'));
  });

  group('BR', () {
    testWidgets('renders new line', (WidgetTester tester) async {
      final html = '1<br />2';
      final e = await explain(tester, html);
      expect(e, equals('[Column:children=[RichText:(:1)],[RichText:(:2)]]'));
    });

    testWidgets('renders without whitespace on new line', (tester) async {
      final html = '1<br />\n2';
      final e = await explain(tester, html);
      expect(e, equals('[Column:children=[RichText:(:1)],[RichText:(:2)]]'));
    });

    testWidgets('renders without whitespace on next SPAN', (tester) async {
      final html = '1<br />\n<span>\n2</span>';
      final e = await explain(tester, html);
      expect(e, equals('[Column:children=[RichText:(:1)],[RichText:(:2)]]'));
    });

    testWidgets('renders multiple new lines, 1 of 2', (tester) async {
      final html = '1<br /><br />2';
      final explained = await explain(tester, html);
      expect(
          explained,
          equals('[Column:children=[RichText:(:1)],'
              '[SizedBox:0.0x10.0],'
              '[RichText:(:2)]]'));
    });

    testWidgets('renders multiple new lines, 2 of 2', (tester) async {
      final html = '1<br /><br /><br />2';
      final explained = await explain(tester, html);
      expect(
          explained,
          equals('[Column:children=[RichText:(:1)],'
              '[SizedBox:0.0x20.0],'
              '[RichText:(:2)]]'));
    });

    testWidgets('renders new line between SPANs, 1 of 2', (tester) async {
      final html = '<span>1<br /></span><span>2</span>';
      final e = await explain(tester, html);
      expect(e, equals('[Column:children=[RichText:(:1)],[RichText:(:2)]]'));
    });

    testWidgets('renders new line between SPANs, 2 of 2', (tester) async {
      final html = '<span>1</span><br /><span>2</span>';
      final e = await explain(tester, html);
      expect(e, equals('[Column:children=[RichText:(:1)],[RichText:(:2)]]'));
    });

    testWidgets('skips new line between SPAN and DIV, 1 of 2', (tester) async {
      final html = '<span>1<br /></span><div>2</div>';
      final e = await explain(tester, html);
      expect(e, equals('[Column:children=[RichText:(:1)],[RichText:(:2)]]'));
    });

    testWidgets('skips new line between SPAN and DIV, 2 of 2', (tester) async {
      final html = '<span>1</span><br /><div>2</div>';
      final e = await explain(tester, html);
      expect(e, equals('[Column:children=[RichText:(:1)],[RichText:(:2)]]'));
    });

    testWidgets('renders new line between DIVs, 1 of 2', (tester) async {
      final html = '<div>1<br /></div><div>2</div>';
      final e = await explain(tester, html);
      expect(e, equals('[Column:children=[RichText:(:1)],[RichText:(:2)]]'));
    });

    testWidgets('renders new line between DIVs, 2 of 2', (tester) async {
      final html = '<div>1</div><br /><div>2</div>';
      final explained = await explain(tester, html);
      expect(
          explained,
          equals('[Column:children=[RichText:(:1)],'
              '[SizedBox:0.0x10.0],'
              '[RichText:(:2)]]'));
    });

    testWidgets('renders without new line at bottom, 1 of 3', (tester) async {
      final html = 'Foo<br />';
      final explained = await explain(tester, html);
      expect(explained, equals('[RichText:(:Foo)]'));
    });

    testWidgets('renders without new line at bottom, 2 of 3', (tester) async {
      final html = '<span>Foo</span><br />';
      final explained = await explain(tester, html);
      expect(explained, equals('[RichText:(:Foo)]'));
    });

    testWidgets('renders without new line at bottom, 3 of 3', (tester) async {
      final html = '<div>Foo</div><br />';
      final e = await explain(tester, html);
      expect(e, equals('[RichText:(:Foo)]'));
    });
  });

  testWidgets('renders DD/DL/DT tags', (WidgetTester tester) async {
    final html = '<dl><dt>Foo</dt><dd>Bar</dd></dt>';
    final explained = await explainMargin(tester, html);
    expect(
        explained,
        equals('[RichText:(+b:Foo)],'
            '[Padding:(0,0,0,40),child=[RichText:(:Bar)]],'
            '[SizedBox:0.0x10.0]'));
  });

  testWidgets('renders HR tag', (WidgetTester tester) async {
    final html = '<hr/>';
    final explained = await explainMargin(tester, html);
    expect(
        explained,
        equals('[DecoratedBox:bg=#FF000000,child=[SizedBox:0.0x1.0]],'
            '[SizedBox:0.0x10.0]'));
  });

  group('Q tag', () {
    testWidgets('renders quotes', (WidgetTester tester) async {
      final html = 'Someone said <q>Foo</q>.';
      final explained = await explain(tester, html);
      expect(explained, equals('[RichText:(:Someone said “Foo”.)]'));
    });

    testWidgets('renders quotes without contents', (WidgetTester tester) async {
      final html = 'x<q></q>y';
      final explained = await explain(tester, html);
      expect(explained, equals('[RichText:(:x“”y)]'));
    });

    testWidgets('renders quotes alone', (WidgetTester tester) async {
      final html = '<q></q>';
      final explained = await explain(tester, html);
      expect(explained, equals('[RichText:(:“”)]'));
    });

    testWidgets('renders quotes around IMG', (WidgetTester tester) async {
      final src = 'http://domain.com/image.png';
      final html = '<q><img src="$src" /></q>';
      final explained = await explain(tester, html);
      expect(explained, equals("[RichText:(:“[NetworkImage:url=$src](:”))]"));
    });

    testWidgets('renders styling', (WidgetTester tester) async {
      final html = 'Someone said <q><em>Foo</em></q>.';
      final explained = await explain(tester, html);
      expect(explained, equals('[RichText:(:Someone said (+i:“Foo”)(:.))]'));
    });

    testWidgets('renders complicated styling', (WidgetTester tester) async {
      final html = 'Someone said <q><u><em>F</em>o<b>o</b></u></q>.';
      final explained = await explain(tester, html);
      expect(
        explained,
        equals('[RichText:(:Someone said (+u+i:“F)(+u:o)(+u+b:o”)(:.))]'),
      );
    });

    testWidgets('renders within vertical-align middle', (tester) async {
      final html = '<span style="vertical-align: middle"><q>Foo</q></span>';
      final explained = await explain(tester, html);
      expect(explained, equals('[RichText:[RichText:(:“Foo”)]@middle]'));
    });
  });

<<<<<<< HEAD
  testWidgets('renders RUBY tag', (WidgetTester tester) async {
    final html = '<ruby>明日 <rp>(</rp><rt>Ashita</rt><rp>)</rp></ruby>';
    final explained = await explain(tester, html);
    expect(
        explained,
        equals('[RichText:[Stack:children='
            '[Padding:(3,0,3,0),child=[RichText:(:明日)]],'
            '[Positioned:child=[Center:child=[RichText:(@5.0:Ashita)]]]'
            ']@middle]'));
=======
  group('RUBY', () {
    testWidgets('renders with RT', (WidgetTester tester) async {
      final html = '<ruby>明日 <rp>(</rp><rt>Ashita</rt><rp>)</rp></ruby>';
      final explained = await explain(tester, html);
      expect(
          explained,
          equals('[RichText:[Stack:children='
              '[Padding:(3,0,3,0),child=[RichText:(:明日)]],'
              '[Positioned:child=[Center:alignment=center,child=[RichText:(@5.0:Ashita)]]]'
              ']@middle]'));
    });

    testWidgets('renders without RT', (WidgetTester tester) async {
      final html = '<ruby>明日</ruby>';
      final explained = await explain(tester, html);
      expect(explained, equals('[RichText:(:明日)]'));
    });

    testWidgets('renders with empty RT', (WidgetTester tester) async {
      final html = '<ruby>明日 <rt></rt></ruby>';
      final explained = await explain(tester, html);
      expect(explained, equals('[RichText:(:明日)]'));
    });

    testWidgets('renders without contents', (WidgetTester tester) async {
      final html = 'Foo <ruby></ruby>';
      final explained = await explain(tester, html);
      expect(explained, equals('[RichText:(:Foo)]'));
    });
>>>>>>> 32f55ebb
  });

  group('block elements', () {
    final blockOutput =
        '[Column:children=[RichText:(:First.)],[RichText:(:Second one.)]]';

    testWidgets('renders ARTICLE tag', (WidgetTester tester) async {
      final html = '<article>First.</article><article>Second one.</article>';
      final explained = await explain(tester, html);
      expect(explained, equals(blockOutput));
    });

    testWidgets('renders ASIDE tag', (WidgetTester tester) async {
      final html = '<aside>First.</aside><aside>Second one.</aside>';
      final explained = await explain(tester, html);
      expect(explained, equals(blockOutput));
    });

    testWidgets('renders BLOCKQUOTE tag', (WidgetTester tester) async {
      final html = '<blockquote>Foo</blockquote>';
      final explained = await explainMargin(tester, html);
      expect(
        explained,
        equals('[SizedBox:0.0x10.0],'
            '[Padding:(0,40,0,40),child=[RichText:(:Foo)]],'
            '[SizedBox:0.0x10.0]'),
      );
    });

    testWidgets('renders DIV tag', (WidgetTester tester) async {
      final html = '<div>First.</div><div>Second one.</div>';
      final explained = await explain(tester, html);
      expect(explained, equals(blockOutput));
    });

    testWidgets('renders FIGURE/FIGCAPTION tags', (WidgetTester tester) async {
      final src = 'http://domain.com/image.png';
      final html = """
<figure>
  <img src="$src">
  <figcaption><i>fig. 1</i> Foo</figcaption>
</figure>
""";
      final explained = await explainMargin(tester, html);
      expect(
          explained,
          equals('[SizedBox:0.0x10.0],'
              '[Padding:(0,40,0,40),child=[NetworkImage:url=$src]],'
              '[Padding:(0,40,0,40),child=[RichText:(:(+i:fig. 1)(: Foo))]],'
              '[SizedBox:0.0x10.0]'));
    });

    testWidgets('renders HEADER/FOOTER tag', (WidgetTester tester) async {
      final html = '<header>First.</header><footer>Second one.</footer>';
      final explained = await explain(tester, html);
      expect(explained, equals(blockOutput));
    });

    testWidgets('renders MAIN/NAV tag', (WidgetTester tester) async {
      final html = '<main>First.</main><nav>Second one.</nav>';
      final explained = await explain(tester, html);
      expect(explained, equals(blockOutput));
    });

    testWidgets('renders P tag', (WidgetTester tester) async {
      final html = '<p>First.</p><p>Second one.</p>';
      final explained = await explainMargin(tester, html);
      expect(
        explained,
        equals('[SizedBox:0.0x10.0],'
            '[RichText:(:First.)],'
            '[SizedBox:0.0x10.0],'
            '[RichText:(:Second one.)],'
            '[SizedBox:0.0x10.0]'),
      );
    });

    testWidgets('renders SECTION tag', (WidgetTester tester) async {
      final html = '<section>First.</section><section>Second one.</section>';
      final explained = await explain(tester, html);
      expect(explained, equals(blockOutput));
    });
  });

  group('non renderable elements', () {
    testWidgets('skips IFRAME tag', (WidgetTester tester) async {
      final html = '<iframe src="iframe.html">Something</iframe>Bye iframe.';
      final explained = await explain(tester, html);
      expect(explained, equals('[RichText:(:Bye iframe.)]'));
    });

    testWidgets('skips SCRIPT tag', (WidgetTester tester) async {
      final html = '<script>foo = bar</script>Bye script.';
      final explained = await explain(tester, html);
      expect(explained, equals('[RichText:(:Bye script.)]'));
    });

    testWidgets('skips STYLE tag', (WidgetTester tester) async {
      final html = '<style>body { background: #fff; }</style>Bye style.';
      final explained = await explain(tester, html);
      expect(explained, equals('[RichText:(:Bye style.)]'));
    });
  });

  group('code', () {
    testWidgets('renders CODE tag', (WidgetTester tester) async {
      final html = '<code><span style="color: #000000">'
          '<span style="color: #0000BB">&lt;?php phpinfo</span>'
          '<span style="color: #007700">(); </span>'
          '<span style="color: #0000BB">?&gt;</span>'
          '</span></code>';
      final explained = await explain(tester, html);
      expect(
          explained,
          equals('[SingleChildScrollView:child=' +
              '[RichText:(+font=monospace:(#FF0000BB:<?php phpinfo)' +
              '(#FF007700:(); )(#FF0000BB:?>))]]'));
    });

    testWidgets('renders empty CODE tag', (WidgetTester tester) async {
      final html = '<code></code>';
      final actual = await explain(tester, html);
      expect(actual, equals('[widget0]'));
    });

    testWidgets('renders KBD tag', (WidgetTester tester) async {
      final html = '<kbd>ESC</kbd> = exit';
      final actual = await explain(tester, html);
      expect(actual, equals('[RichText:(:(+font=monospace:ESC)(: = exit))]'));
    });

    testWidgets('renders PRE tag', (WidgetTester tester) async {
      final html = """<pre>&lt;?php
highlight_string('&lt;?php phpinfo(); ?&gt;');
?&gt;</pre>""";
      final explained = await explain(tester, html);
      expect(
          explained,
          equals('[SingleChildScrollView:child=[RichText:' +
              '(+font=monospace:<?php\nhighlight_string(\'' +
              '<?php phpinfo(); ?>\');\n?>)]]'));
    });

    testWidgets('renders SAMP tag', (WidgetTester tester) async {
      final html = '<samp>Disk fault</samp>';
      final actual = await explain(tester, html);
      expect(actual, equals('[RichText:(+font=monospace:Disk fault)]'));
    });

    testWidgets('renders TT tag', (WidgetTester tester) async {
      final html = '<tt>Teletype</tt>';
      final actual = await explain(tester, html);
      expect(
          actual,
          equals('[SingleChildScrollView:child='
              '[RichText:(+font=monospace:Teletype)]]'));
    });
  });

  group('headings', () {
    testWidgets('render H1 tag', (WidgetTester tester) async {
      final html = '<h1>X</h1>';
      final explained = await explainMargin(tester, html);
      expect(
          explained,
          equals('[SizedBox:0.0x13.4],'
              '[RichText:(@20.0+b:X)],'
              '[SizedBox:0.0x13.4]'));
    });

    testWidgets('render H2 tag', (WidgetTester tester) async {
      final html = '<h2>X</h2>';
      final explained = await explainMargin(tester, html);
      expect(
          explained,
          equals('[SizedBox:0.0x12.4],'
              '[RichText:(@15.0+b:X)],'
              '[SizedBox:0.0x12.4]'));
    });

    testWidgets('render H3 tag', (WidgetTester tester) async {
      final html = '<h3>X</h3>';
      final explained = await explainMargin(tester, html);
      expect(
          explained,
          equals('[SizedBox:0.0x11.7],'
              '[RichText:(@11.7+b:X)],'
              '[SizedBox:0.0x11.7]'));
    });

    testWidgets('render H4 tag', (WidgetTester tester) async {
      final html = '<h4>X</h4>';
      final explained = await explainMargin(tester, html);
      expect(
          explained,
          equals('[SizedBox:0.0x13.3],'
              '[RichText:(+b:X)],'
              '[SizedBox:0.0x13.3]'));
    });

    testWidgets('render H5 tag', (WidgetTester tester) async {
      final html = '<h5>X</h5>';
      final explained = await explainMargin(tester, html);
      expect(
          explained,
          equals('[SizedBox:0.0x13.9],'
              '[RichText:(@8.3+b:X)],'
              '[SizedBox:0.0x13.9]'));
    });

    testWidgets('render H6 tag', (WidgetTester tester) async {
      final html = '<h6>X</h6>';
      final explained = await explainMargin(tester, html);
      expect(
          explained,
          equals('[SizedBox:0.0x15.6],'
              '[RichText:(@6.7+b:X)],'
              '[SizedBox:0.0x15.6]'));
    });
  });

  group('background-color', () {
    testWidgets('renders MARK tag', (WidgetTester tester) async {
      final html = '<mark>Foo</mark>';
      final explained = await explain(tester, html);
      expect(explained, equals('[RichText:(bg=#FFFFFF00#FF000000:Foo)]'));
    });

    testWidgets('renders block', (WidgetTester tester) async {
      final html = '<div style="background-color: #f00"><div>Foo</div></div>';
      final explained = await explain(tester, html);
      expect(explained,
          equals('[DecoratedBox:bg=#FFFF0000,child=[RichText:(:Foo)]]'));
    });

    testWidgets('renders blocks', (WidgetTester tester) async {
      final h = '<div style="background-color: #f00"><p>A</p><p>B</p></div>';
      final explained = await explain(tester, h);
      expect(
          explained,
          equals('[DecoratedBox:bg=#FFFF0000,child=[Column:children='
              '[RichText:(:A)],'
              '[SizedBox:0.0x10.0],'
              '[RichText:(:B)]]]'));
    });

    testWidgets('renders inline', (WidgetTester tester) async {
      final html = 'Foo <span style="background-color: #f00">bar</span>';
      final explained = await explain(tester, html);
      expect(explained, equals('[RichText:(:Foo (bg=#FFFF0000:bar))]'));
    });

    group('renders without erroneous white spaces', () {
      testWidgets('before', (WidgetTester tester) async {
        final html = 'Foo<span style="background-color: #f00"> bar</span>';
        final explained = await explain(tester, html);
        expect(explained, equals('[RichText:(:Foo (bg=#FFFF0000:bar))]'));
      });

      testWidgets('after', (WidgetTester tester) async {
        final html = 'Foo <span style="background-color: #f00">bar </span>';
        final explained = await explain(tester, html);
        expect(explained, equals('[RichText:(:Foo (bg=#FFFF0000:bar))]'));
      });
    });

    testWidgets('resets in continuous SPANs (#155)', (tester) async {
      final html =
          '<span style="color: #ff0; background-color:#00f;">Foo</span>'
          '<span style="color: #f00;">bar</span>';
      final explained = await explain(tester, html);
      expect(explained,
          equals('[RichText:(:(bg=#FF0000FF#FFFFFF00:Foo)(#FFFF0000:bar))]'));
    });
  });

  group('border', () {
    testWidgets('renders border-top', (WidgetTester tester) async {
      final html = '<span style="border-top: 1px">Foo</span>';
      final explained = await explain(tester, html);
      expect(explained, equals('[RichText:(+o:Foo)]'));
    });

    testWidgets('resets border-top', (WidgetTester tester) async {
      final html = '<span style="text-decoration: overline">F' +
          '<span style="border-top: 0">o</span>o</span>';
      final explained = await explain(tester, html);
      expect(explained, equals('[RichText:(:(+o:F)(:o)(+o:o))]'));
    });

    testWidgets('renders border-bottom', (WidgetTester tester) async {
      final html = '<span style="border-bottom: 1px">Foo</span>';
      final explained = await explain(tester, html);
      expect(explained, equals('[RichText:(+u:Foo)]'));
    });

    testWidgets('resets border-bottom', (WidgetTester tester) async {
      final html = '<u>F<span style="border-bottom: 0">o</span>o</u>';
      final explained = await explain(tester, html);
      expect(explained, equals('[RichText:(:(+u:F)(:o)(+u:o))]'));
    });

    testWidgets('renders dashed', (WidgetTester tester) async {
      final html = '<span style="border-top: 1px dashed">Foo</span>';
      final explained = await explain(tester, html);
      expect(explained, equals('[RichText:(+o/dashed:Foo)]'));
    });

    testWidgets('renders dotted', (WidgetTester tester) async {
      final html = '<span style="border-top: 1px dotted">Foo</span>';
      final explained = await explain(tester, html);
      expect(explained, equals('[RichText:(+o/dotted:Foo)]'));
    });

    testWidgets('renders double', (WidgetTester tester) async {
      final html = '<span style="border-bottom: 1px double">Foo</span>';
      final explained = await explain(tester, html);
      expect(explained, equals('[RichText:(+u/double:Foo)]'));
    });

    testWidgets('renders solid', (WidgetTester tester) async {
      final html = '<span style="border-bottom: 1px solid">Foo</span>';
      final explained = await explain(tester, html);
      expect(explained, equals('[RichText:(+u:Foo)]'));
    });
  });

  group('color (inline style)', () {
    testWidgets('renders hex values', (WidgetTester tester) async {
      final html = '<span style="color: #F00">red</span>' +
          '<span style="color: #0F08">red 53%</span>' +
          '<span style="color: #00FF00">green</span>' +
          '<span style="color: #00FF0080">green 50%</span>';
      final explained = await explain(tester, html);
      expect(
          explained,
          equals('[RichText:(:(#FFFF0000:red)(#8800FF00:red 53%)' +
              '(#FF00FF00:green)(#8000FF00:green 50%))]'));
    });

    testWidgets('renders overlaps', (WidgetTester tester) async {
      final html = '<span style="color: #FF0000">red ' +
          '<span style="color: #00FF00">green</span> red again</span>';
      final explained = await explain(tester, html);
      expect(
          explained,
          equals('[RichText:(:(#FFFF0000:red )' +
              '(#FF00FF00:green)(#FFFF0000: red again))]'));
    });
  });

  group('display', () {
    testWidgets('renders SPAN inline by default', (WidgetTester tester) async {
      final html = '<div>1 <span>2</span></div>';
      final explained = await explain(tester, html);
      expect(explained, equals('[RichText:(:1 2)]'));
    });

    testWidgets('renders display: block', (WidgetTester tester) async {
      final html = '<div>1 <span style="display: block">2</span></div>';
      final e = await explain(tester, html);
      expect(e, equals('[Column:children=[RichText:(:1)],[RichText:(:2)]]'));
    });

    testWidgets('renders DIV block by default', (WidgetTester tester) async {
      final html = '<div>1 <div>2</div></div>';
      final e = await explain(tester, html);
      expect(e, equals('[Column:children=[RichText:(:1)],[RichText:(:2)]]'));
    });

    testWidgets('renders display: inline', (WidgetTester tester) async {
      final html = '<div>1 <div style="display: inline">2</div></div>';
      final explained = await explain(tester, html);
      expect(explained, equals('[RichText:(:1 2)]'));
    });

    testWidgets('renders display: inline-block', (WidgetTester tester) async {
      final html = '<div>1 <div style="display: inline-block">2</div></div>';
      final explained = await explain(tester, html);
      expect(explained, equals('[RichText:(:1 2)]'));
    });

    testWidgets('renders display: none', (WidgetTester tester) async {
      final html = '<div>1 <div style="display: none">2</div></div>';
      final explained = await explain(tester, html);
      expect(explained, equals('[RichText:(:1)]'));
    });

    group('IMG', () {
      final src = 'http://domain.com/image.png';

      testWidgets('renders IMG inline by default', (WidgetTester tester) async {
        final html = 'Foo <img src="$src" />';
        final explained = await explain(tester, html);
        expect(explained, equals("[RichText:(:Foo [NetworkImage:url=$src])]"));
      });

      testWidgets('renders IMG as block', (WidgetTester tester) async {
        final html = 'Foo <img src="$src" style="display: block" />';
        final explained = await explain(tester, html);
        expect(
            explained,
            equals('[Column:children='
                '[RichText:(:Foo)],'
                "[NetworkImage:url=$src]"
                ']'));
      });

      testWidgets('renders IMG with dimensions inline',
          (WidgetTester tester) async {
        final html = '<img src="$src" width="1" height="1" />';
        final explained = await explain(tester, html);
        expect(
            explained,
            equals('[ImageLayout:child='
                "[NetworkImage:url=$src],"
                'height=1.0,'
                'width=1.0'
                ']'));
      });

      testWidgets('renders IMG with dimensions as block', (tester) async {
        final html = '<img src="$src" width="1" '
            'height="1" style="display: block" />';
        final explained = await explain(tester, html);
        expect(
            explained,
            equals('[ImageLayout:'
                "child=[NetworkImage:url=$src],"
                'height=1.0,'
                'width=1.0'
                ']'));
      });
    });
  });

  group('FONT', () {
    testWidgets('renders color attribute', (WidgetTester tester) async {
      final html = '<font color="#F00">Foo</font>';
      final explained = await explain(tester, html);
      expect(explained, equals('[RichText:(#FFFF0000:Foo)]'));
    });

    testWidgets('renders face attribute', (WidgetTester tester) async {
      final html = '<font face="Monospace">Foo</font>';
      final explained = await explain(tester, html);
      expect(explained, equals('[RichText:(+font=Monospace:Foo)]'));
    });

    group('size attribute', () {
      testWidgets('renders 7', (WidgetTester tester) async {
        final html = '<font size="7">Foo</font>';
        final explained = await explain(tester, html);
        expect(explained, equals('[RichText:(@20.0:Foo)]'));
      });

      testWidgets('renders 6', (WidgetTester tester) async {
        final html = '<font size="6">Foo</font>';
        final explained = await explain(tester, html);
        expect(explained, equals('[RichText:(@15.0:Foo)]'));
      });

      testWidgets('renders 5', (WidgetTester tester) async {
        final html = '<font size="5">Foo</font>';
        final explained = await explain(tester, html);
        expect(explained, equals('[RichText:(@11.3:Foo)]'));
      });

      testWidgets('renders 4', (WidgetTester tester) async {
        final html = '<font size="4">Foo</font>';
        final explained = await explain(tester, html);
        expect(explained, equals('[RichText:(:Foo)]'));
      });

      testWidgets('renders 3', (WidgetTester tester) async {
        final html = '<font size="3">Foo</font>';
        final explained = await explain(tester, html);
        expect(explained, equals('[RichText:(@8.1:Foo)]'));
      });

      testWidgets('renders 2', (WidgetTester tester) async {
        final html = '<font size="2">Foo</font>';
        final explained = await explain(tester, html);
        expect(explained, equals('[RichText:(@6.3:Foo)]'));
      });

      testWidgets('renders 1', (WidgetTester tester) async {
        final html = '<font size="1">Foo</font>';
        final explained = await explain(tester, html);
        expect(explained, equals('[RichText:(@5.6:Foo)]'));
      });
    });

    testWidgets('renders all attributes', (WidgetTester tester) async {
      final html = '<font color="#00F" face="Monospace" size="7">Foo</font>';
      final e = await explain(tester, html);
      expect(e, equals('[RichText:(#FF0000FF+font=Monospace@20.0:Foo)]'));
    });
  });

  group('direction', () {
    group('attribute', () {
      testWidgets('renders auto', (WidgetTester tester) async {
        final html = '<div dir="auto">Foo</div>';
        final e = await explain(tester, html);
        expect(e, equals('[RichText:(:Foo)]'));
      });

      testWidgets('renders ltr', (WidgetTester tester) async {
        final html = '<div dir="ltr">Foo</div>';
        final e = await explain(tester, html);
        expect(e, equals('[Directionality:ltr,child=[RichText:(:Foo)]]'));
      });

      testWidgets('renders rtl', (WidgetTester tester) async {
        final html = '<div dir="rtl">Foo</div>';
        final e = await explain(tester, html);
        expect(e, equals('[Directionality:rtl,child=[RichText:(:Foo)]]'));
      });
    });

    group('inline style', () {
      testWidgets('renders ltr', (WidgetTester tester) async {
        final html = '<div style="direction: ltr">Foo</div>';
        final e = await explain(tester, html);
        expect(e, equals('[Directionality:ltr,child=[RichText:(:Foo)]]'));
      });

      testWidgets('renders rtl', (WidgetTester tester) async {
        final html = '<div style="direction: rtl">Foo</div>';
        final e = await explain(tester, html);
        expect(e, equals('[Directionality:rtl,child=[RichText:(:Foo)]]'));
      });
    });
  });

  testWidgets('renders font-family inline style', (WidgetTester tester) async {
    final html = '<span style="font-family: Monospace">Foo</span>';
    final explained = await explain(tester, html);
    expect(explained, equals('[RichText:(+font=Monospace:Foo)]'));
  });

  group('font-size', () {
    testWidgets('renders BIG tag', (WidgetTester tester) async {
      final html = '<big>Foo</big>';
      final explained = await explain(tester, html);
      expect(explained, equals('[RichText:(@12.0:Foo)]'));
    });

    testWidgets('renders SMALL tag', (WidgetTester tester) async {
      final html = '<small>Foo</small>';
      final explained = await explain(tester, html);
      expect(explained, equals('[RichText:(@8.3:Foo)]'));
    });
    testWidgets('renders length value', (WidgetTester tester) async {
      final html = '<span style="font-size: 100px">Foo</span>';
      final explained = await explain(tester, html);
      expect(explained, equals('[RichText:(@100.0:Foo)]'));
    });

    testWidgets('renders xx-large', (WidgetTester tester) async {
      final html = '<span style="font-size: xx-large">Foo</span>';
      final explained = await explain(tester, html);
      expect(explained, equals('[RichText:(@20.0:Foo)]'));
    });

    testWidgets('renders x-large', (WidgetTester tester) async {
      final html = '<span style="font-size: x-large">Foo</span>';
      final explained = await explain(tester, html);
      expect(explained, equals('[RichText:(@15.0:Foo)]'));
    });

    testWidgets('renders large', (WidgetTester tester) async {
      final html = '<span style="font-size: large">Foo</span>';
      final explained = await explain(tester, html);
      expect(explained, equals('[RichText:(@11.3:Foo)]'));
    });

    testWidgets('renders medium', (WidgetTester tester) async {
      final html = '<span style="font-size: 100px">F' +
          '<span style="font-size: medium">o</span>o</span>';
      final explained = await explain(tester, html);
      expect(explained, equals('[RichText:(:(@100.0:F)(:o)(@100.0:o))]'));
    });

    testWidgets('renders small', (WidgetTester tester) async {
      final html = '<span style="font-size: small">Foo</span>';
      final explained = await explain(tester, html);
      expect(explained, equals('[RichText:(@8.1:Foo)]'));
    });

    testWidgets('renders x-small', (WidgetTester tester) async {
      final html = '<span style="font-size: x-small">Foo</span>';
      final explained = await explain(tester, html);
      expect(explained, equals('[RichText:(@6.3:Foo)]'));
    });

    testWidgets('renders xx-small', (WidgetTester tester) async {
      final html = '<span style="font-size: xx-small">Foo</span>';
      final explained = await explain(tester, html);
      expect(explained, equals('[RichText:(@5.6:Foo)]'));
    });

    testWidgets('renders larger', (WidgetTester tester) async {
      final html = '<span style="font-size: larger">F' +
          '<span style="font-size: larger">o</span>o</span>';
      final explained = await explain(tester, html);
      expect(explained, equals('[RichText:(:(@12.0:F)(@14.4:o)(@12.0:o))]'));
    });

    testWidgets('renders smaller', (WidgetTester tester) async {
      final html = '<span style="font-size: smaller">F' +
          '<span style="font-size: smaller">o</span>o</span>';
      final explained = await explain(tester, html);
      expect(explained, equals('[RichText:(:(@8.3:F)(@6.9:o)(@8.3:o))]'));
    });

    testWidgets('renders 2em', (WidgetTester tester) async {
      final html = '<span style="font-size: 2em">F' +
          '<span style="font-size: 2em">o</span>o</span>';
      final explained = await explain(tester, html);
      expect(explained, equals('[RichText:(:(@20.0:F)(@40.0:o)(@20.0:o))]'));
    });

    testWidgets('renders invalid', (WidgetTester tester) async {
      final html = '<span style="font-size: xxx">Foo</span>';
      final explained = await explain(tester, html);
      expect(explained, equals('[RichText:(:Foo)]'));
    });
  });

  group('font-style', () {
    testWidgets('renders CITE tag', (WidgetTester tester) async {
      final html = 'This is a <cite>citation</cite>.';
      final explained = await explain(tester, html);
      expect(explained, equals('[RichText:(:This is a (+i:citation)(:.))]'));
    });

    testWidgets('renders DFN tag', (WidgetTester tester) async {
      final html = 'This is a <dfn>definition</dfn>.';
      final explained = await explain(tester, html);
      expect(explained, equals('[RichText:(:This is a (+i:definition)(:.))]'));
    });

    testWidgets('renders I tag', (WidgetTester tester) async {
      final html = 'This is an <i>italic</i> text.';
      final explained = await explain(tester, html);
      expect(
        explained,
        equals('[RichText:(:This is an (+i:italic)(: text.))]'),
      );
    });

    testWidgets('renders EM tag', (WidgetTester tester) async {
      final html = 'This is an <em>emphasized</em> text.';
      final explained = await explain(tester, html);
      expect(
        explained,
        equals('[RichText:(:This is an (+i:emphasized)(: text.))]'),
      );
    });

    testWidgets('renders VAR tag', (WidgetTester tester) async {
      final html = '<var>x</var> = 1';
      final explained = await explain(tester, html);
      expect(explained, equals('[RichText:(:(+i:x)(: = 1))]'));
    });

    testWidgets('renders inline style: italic', (WidgetTester tester) async {
      final html = '<span style="font-style: italic">Italic text</span>';
      final explained = await explain(tester, html);
      expect(explained, equals('[RichText:(+i:Italic text)]'));
    });

    testWidgets('renders inline style: normal', (WidgetTester tester) async {
      final html = '<span style="font-style: italic">Italic ' +
          '<span style="font-style: normal">normal</span></span>';
      final explained = await explain(tester, html);
      expect(explained, equals('[RichText:(:(+i:Italic )(-i:normal))]'));
    });
  });

  group('font-weight', () {
    testWidgets('renders B tag', (WidgetTester tester) async {
      final html = 'This is a <b>bold</b> text.';
      final explained = await explain(tester, html);
      expect(explained, equals('[RichText:(:This is a (+b:bold)(: text.))]'));
    });

    testWidgets('renders STRONG tag', (WidgetTester tester) async {
      final html = 'This is a <strong>strong</strong> text.';
      final explained = await explain(tester, html);
      expect(explained, equals('[RichText:(:This is a (+b:strong)(: text.))]'));
    });

    testWidgets('renders font-weight inline style',
        (WidgetTester tester) async {
      final html = """
<span style="font-weight: bold">bold</span>
<span style="font-weight: 100">one</span>
<span style="font-weight: 200">two</span>
<span style="font-weight: 300">three</span>
<span style="font-weight: 400">four</span>
<span style="font-weight: 500">five</span>
<span style="font-weight: 600">six</span>
<span style="font-weight: 700">seven</span>
<span style="font-weight: 800">eight</span>
<span style="font-weight: 900">nine</span>
""";
      final explained = await explain(tester, html);
      expect(
          explained,
          equals('[RichText:(:(+b:bold)(: )(+w0:one)(: )(+w1:two)(: )(+w2:three)(: four )' +
              '(+w4:five)(: )(+w5:six)(: )(+b:seven)(: )(+w7:eight)(: )(+w8:nine))]'));
    });
  });

  group('text-decoration', () {
    testWidgets('renders DEL tag', (WidgetTester tester) async {
      final html = 'This is some <del>deleted</del> text.';
      final explained = await explain(tester, html);
      expect(explained,
          equals('[RichText:(:This is some (+l:deleted)(: text.))]'));
    });

    testWidgets('renders INS tag', (WidgetTester tester) async {
      final html = 'This is some <ins>inserted</ins> text.';
      final explained = await explain(tester, html);
      expect(explained,
          equals('[RichText:(:This is some (+u:inserted)(: text.))]'));
    });

    testWidgets('renders S/STRIKE tag', (WidgetTester tester) async {
      final html = '<s>Foo</s> <strike>bar</strike>';
      final explained = await explain(tester, html);
      expect(explained, equals('[RichText:(:(+l:Foo)(: )(+l:bar))]'));
    });

    testWidgets('renders U tag', (WidgetTester tester) async {
      final html = 'This is an <u>underline</u> text.';
      final explained = await explain(tester, html);
      expect(
        explained,
        equals('[RichText:(:This is an (+u:underline)(: text.))]'),
      );
    });

    testWidgets('renders line-through', (WidgetTester tester) async {
      final html = '<span style="text-decoration: line-through">line</span>';
      final explained = await explain(tester, html);
      expect(explained, equals('[RichText:(+l:line)]'));
    });

    testWidgets('renders overline', (WidgetTester tester) async {
      final html = '<span style="text-decoration: overline">over</span>';
      final explained = await explain(tester, html);
      expect(explained, equals('[RichText:(+o:over)]'));
    });

    testWidgets('renders underline', (WidgetTester tester) async {
      final html = '<span style="text-decoration: underline">under</span>';
      final explained = await explain(tester, html);
      expect(explained, equals('[RichText:(+u:under)]'));
    });

    testWidgets('renders all', (WidgetTester tester) async {
      final html = """
<span style="text-decoration: line-through">
<span style="text-decoration: overline">
<span style="text-decoration: underline">
foo bar</span></span></span>
""";
      final explained = await explain(tester, html);
      expect(explained, equals('[RichText:(+l+o+u:foo bar)]'));
    });

    testWidgets('skips rendering', (WidgetTester tester) async {
      final html = """
<span style="text-decoration: line-through">
<span style="text-decoration: overline">
<span style="text-decoration: underline">
foo <span style="text-decoration: none">bar</span></span></span></span>
""";
      final explained = await explain(tester, html);
      expect(explained, equals('[RichText:(:(+l+o+u:foo )(:bar))]'));
    });
  });
}<|MERGE_RESOLUTION|>--- conflicted
+++ resolved
@@ -249,17 +249,6 @@
     });
   });
 
-<<<<<<< HEAD
-  testWidgets('renders RUBY tag', (WidgetTester tester) async {
-    final html = '<ruby>明日 <rp>(</rp><rt>Ashita</rt><rp>)</rp></ruby>';
-    final explained = await explain(tester, html);
-    expect(
-        explained,
-        equals('[RichText:[Stack:children='
-            '[Padding:(3,0,3,0),child=[RichText:(:明日)]],'
-            '[Positioned:child=[Center:child=[RichText:(@5.0:Ashita)]]]'
-            ']@middle]'));
-=======
   group('RUBY', () {
     testWidgets('renders with RT', (WidgetTester tester) async {
       final html = '<ruby>明日 <rp>(</rp><rt>Ashita</rt><rp>)</rp></ruby>';
@@ -268,7 +257,7 @@
           explained,
           equals('[RichText:[Stack:children='
               '[Padding:(3,0,3,0),child=[RichText:(:明日)]],'
-              '[Positioned:child=[Center:alignment=center,child=[RichText:(@5.0:Ashita)]]]'
+              '[Positioned:child=[Center:child=[RichText:(@5.0:Ashita)]]]'
               ']@middle]'));
     });
 
@@ -289,7 +278,6 @@
       final explained = await explain(tester, html);
       expect(explained, equals('[RichText:(:Foo)]'));
     });
->>>>>>> 32f55ebb
   });
 
   group('block elements', () {
