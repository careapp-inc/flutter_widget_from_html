--- conflicted
+++ resolved
@@ -257,11 +257,7 @@
           explained,
           equals('[RichText:[Stack:children='
               '[Padding:(3,0,3,0),child=[RichText:(:明日)]],'
-<<<<<<< HEAD
-              '[Positioned:child=[Center:child=[RichText:(@5.0:Ashita)]]]'
-=======
               '[Positioned:(0.0,0.0,null,0.0),child=[Center:child=[RichText:(@5.0:Ashita)]]]'
->>>>>>> 3cbe0546
               ']@middle]'));
     });
 
