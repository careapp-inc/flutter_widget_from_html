--- conflicted
+++ resolved
@@ -2,13 +2,8 @@
 import 'package:flutter/material.dart';
 import 'package:flutter_widget_from_html_core/flutter_widget_from_html_core.dart'
     as core;
-<<<<<<< HEAD
 import 'package:flutter_youtube_player/flutter_youtube_player.dart';
 import 'package:html/dom.dart' as dom;
-import 'package:url_launcher/url_launcher.dart';
-=======
-import 'package:html/dom.dart' as dom;
->>>>>>> 986e8fb0
 
 import 'ops/tag_a.dart';
 import 'ops/tag_li.dart';
@@ -77,34 +72,6 @@
   core.NodeMetadata collectMetadata(dom.Element e) {
     var meta = super.collectMetadata(e);
 
-<<<<<<< HEAD
-    if (e.localName == 'iframe' && e.attributes.containsKey('src')) {
-      final iframeSrc = e.attributes['src'];
-      final match = _youtubeEmbedRegExp.firstMatch(iframeSrc);
-      if (match != null) {
-        final youtubeVideoId = match.group(1);
-        meta = core.lazySet(meta, isNotRenderable: false);
-        meta = core.lazyAddWidget(
-          meta,
-          wrapPadding(
-            YouTubePlayer(youtubeVideoId),
-            config.imagePadding,
-          ),
-        );
-      }
-    }
-
-    return meta;
-  }
-
-  @override
-  GestureTapCallback prepareGestureTapCallbackToLaunchUrl(String url) =>
-      () async {
-        final fullUrl = buildFullUrl(url, config.baseUrl);
-
-        if (await canLaunch(fullUrl)) {
-          await launch(fullUrl);
-=======
     switch (e.localName) {
       case 'a':
         meta = core.lazySet(meta, color: Theme.of(context).accentColor);
@@ -115,7 +82,17 @@
           if (fullUrl?.isNotEmpty == true) {
             meta = core.lazySet(meta, buildOp: tagA(fullUrl));
           }
->>>>>>> 986e8fb0
+        }
+        break;
+
+      case 'iframe':
+        if (e.attributes.containsKey('src')) {
+          final iframeSrc = e.attributes['src'];
+          final match = _youtubeEmbedRegExp.firstMatch(iframeSrc);
+          if (match != null) {
+            final videoId = match.group(1);
+            meta = core.lazySet(null, buildOp: tagIframeYouTube(videoId));
+          }
         }
         break;
 
@@ -133,6 +110,13 @@
         onPieces: TagA(fullUrl, this).onPieces,
       );
 
+  core.BuildOp tagIframeYouTube(String videoId) => core.BuildOp(
+        onProcess: (_, addWidgets, __) {
+          final w = wrapPadding(YouTubePlayer(videoId), config.imagePadding);
+          if (w != null) addWidgets(<Widget>[w]);
+        },
+      );
+
   core.BuildOp tagLi(String tag) {
     _tagLi ??= TagLi(this);
 
