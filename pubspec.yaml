--- conflicted
+++ resolved
@@ -16,7 +16,6 @@
   flutter_widget_from_html_core:
     path: packages/core
   html: ^0.14.0+3
-<<<<<<< HEAD
   url_launcher: ^5.4.1
   video_player: ^0.10.5+1
   webview_flutter:
@@ -24,11 +23,6 @@
       url: git://github.com/daohoangson/plugins.git
       ref: 275aea7
       path: packages/webview_flutter
-=======
-  url_launcher: ^5.4.2
-  video_player: ^0.10.8+1
-  webview_flutter: ^0.3.19+9
->>>>>>> 5f77de24
 
 dev_dependencies:
   flutter_test:
