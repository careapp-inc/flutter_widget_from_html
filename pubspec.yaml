--- conflicted
+++ resolved
@@ -13,11 +13,7 @@
   flutter:
     sdk: flutter
   flutter_svg: ^0.17.1
-<<<<<<< HEAD
-  flutter_widget_from_html_core: ^0.3.2+2
-=======
   flutter_widget_from_html_core: ^0.4.1-rc.2020052701
->>>>>>> 309f8eab
   html: ^0.14.0+3
   url_launcher: ^5.4.2
   video_player: ^0.10.8+1
